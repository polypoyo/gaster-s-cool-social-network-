---@class Server
local Server = {}
local TIMEOUT_THRESHOLD = 20

function Server:start()
    self.server = assert(Socket.bind("localhost", 25574))
    self.ip, self.port = self.server:getsockname()
    self.server:settimeout(0)
    print("Server started on " .. self.ip .. ":" .. self.port)
    
    self.clients = {}
    self.players = {}
    self.updateInterval = 0.1
    self.lastUpdateTime = Socket.gettime()
end

---Gets a player by their client
---@param client any -- The client to search for
---@return nil | table -- A player if one is found
function Server:getPlayerFromClient(client)
    for key, value in pairs(self.players) do
        if value.client == client then
            return value
        end
    end
end

---Sends data to the specified client, serializing if necessary.
---@param client any -- The client to send to
---@param data string|table
function Server:sendClientMessage(client, data)
    if client.client then -- Allow players to be passed here
        client = client.client
    end
    if type(data) == "table" then
        data = JSON.encode(data) .. "\n"
    end
    client:send(data)
end

function Server:shutdown(message)
    for _, client in ipairs(self.clients) do
<<<<<<< HEAD
        client:send(NBT.newCompound({
            command = "disconnect",
            message = message
        }):encode())
=======
        self:sendClientMessage(client, {
            command = "disconnect",
            message = message
        })
>>>>>>> a0716b10
        client:close()
        self:removePlayer(client)
    end
    self.server:close()
end

local self = Server

math.randomseed(os.time())

local random = math.random
local function uuid()
    local template ='xxxxxxxx-xxxx-4xxx-yxxx-xxxxxxxxxxxx'
    return string.gsub(template, '[xy]', function (c)
        local v = (c == 'x') and random(0, 0xf) or random(8, 0xb)
        return string.format('%x', v)
    end)
end

--print(uuid())

-- Remove disconnected player
function Server:removePlayer(client)
    for i, c in ipairs(self.clients) do
        if c == client then
            table.remove(self.clients, i)
            break
        end
    end
    for id, player in pairs(self.players) do
        if player.client == client then
            print("Player " .. self.players[id].username .. " removed due to disconnection.")
            self.players[id] = nil
            break
        end
    end
end

-- Check for inactive players
function Server:checkForInactivePlayers()
    local currentTime = Socket.gettime()
    for id, player in pairs(self.players) do
        if currentTime - player.lastUpdate >= TIMEOUT_THRESHOLD then
            self:removePlayer(player.client)
        end
    end
end

function Server:sendUpdatesToClients()
    local updates = {}

    -- Collect updates per map
    for id, player in pairs(self.players) do
        if player.client then
            updates[player.map] = updates[player.map] or {}
            table.insert(updates[player.map], {
                uuid = id,
                username = player.username,
                x = player.x,
                y = player.y,
                actor = player.actor,
                sprite = player.sprite,
                map = player.map
            })
        end
    end

    -- Send updates only to players on the same map, excluding the player's own UUID
    for id, player in pairs(self.players) do
        if player.client and updates[player.map] then
            -- Filter out the player's own UUID
            local filteredUpdates = {}
            for _, update in ipairs(updates[player.map]) do
                if update.uuid ~= id then
                    table.insert((filteredUpdates), NBT.newCompound(update))
                end
            end

            local updateMessage = NBT.newCompound{
                command = "update",
                players = NBT.newList(NBT.TAG_COMPOUND, filteredUpdates)
            }
<<<<<<< HEAD
            player.client:send(updateMessage:encode())
=======
            self:sendClientMessage(player.client, updateMessage)
>>>>>>> a0716b10
        end
    end
end

-- Handle client messages
function Server:processClientMessage(client, data)
    local ok, message = pcall(JSON.decode, data)
    if not ok then return print(message) end
    local command = message.command
    local subCommand = message.subCommand

    if command == "register" then
        local id = message.uuid or uuid()
        self.players[id] = {
            username = message.username,
            x = 0, y = 0, actor = message.actor or "dummy",
            sprite = message.sprite or "walk/down", 
            map = message.map or "default", 
            uuid = id,
            client = client,
            lastUpdate = Socket.gettime()
        }
        print("Player " .. message.username .. "(uuid=" .. id .. ") registered with actor: " .. self.players[id].actor)
<<<<<<< HEAD
        client:send(NBT.newCompound{
            command = "register",
            uuid = id
        }:encode())
=======
        self:sendClientMessage(client, {
            command = "register",
            uuid = id
        })
>>>>>>> a0716b10

    elseif command == "world" then 
        if subCommand == "update" then
            local player = self:getPlayerFromClient(client)
            if player then
                player.username = message.username
                player.x = message.x
                player.y = message.y
                player.map = message.map or player.map
                player.actor = message.actor
                player.sprite = message.sprite
                player.lastUpdate = Socket.gettime()
            end
        elseif subCommand == "inMap" then
            local id = message.uuid
            local clientPlayers = message.players
            local player = self:getPlayerFromClient(client)

            if player then
                local actualMapPlayers = {}
                for otherId, otherPlayer in pairs(self.players) do
                    if otherPlayer.map == player.map then
                        actualMapPlayers[otherId] = true
                    end
                end

                -- Determine which players to remove
                local playersToRemove = {}
                for _, clientPlayer in ipairs(clientPlayers) do
                    if not actualMapPlayers[clientPlayer] then
                        table.insert(playersToRemove, clientPlayer)
                    end
                end

                -- Send removal message if needed
                if #playersToRemove > 0 then
                    local removeMessage = {
                        command = "RemoveOtherPlayersFromMap",
                        players = playersToRemove
                    }
<<<<<<< HEAD
                    player.client:send(NBT.newCompound(removeMessage):encode())
=======
                    self:sendClientMessage(player.client, removeMessage)
>>>>>>> a0716b10
                end
            end
        elseif subCommand == "chat" then
            if #message.message == 0 then return end
            local sender = self:getPlayerFromClient(client)
            for _, reciever in pairs(self.players) do
                
                if reciever.map == sender.map then
<<<<<<< HEAD
                    reciever.client:send(NBT.newCompound{
=======
                    self:sendClientMessage(reciever.client, {
>>>>>>> a0716b10
                        command = "chat",
                        uuid = self:getPlayerFromClient(client).uuid,
                        message = message.message
<<<<<<< HEAD
                    }:encode())
=======
                    })
>>>>>>> a0716b10
                end
            end
        end
    elseif command == "disconnect" then
        print("Player " .. self:getPlayerFromClient(client).username .. " disconnected")
        self:removePlayer(client)
    elseif command == "heartbeat" then
        local player = self:getPlayerFromClient(client)
        if player then
            player.lastUpdate = Socket.gettime()
        end
    else
        print("Unhandled command:".. command)
        print(data)
    end
end

-- Main server loop
function Server:tick()
    local client = self.server:accept()
    if client then
        client:settimeout(0)
        table.insert(self.clients, client)
        print("New client connected")
    end

    local readable, _, _ = Socket.select(self.clients, nil, 0)
    for _, client in ipairs(readable) do
        local data, err = client:receive()
        if data then
            self:processClientMessage(client, data)
        elseif err == "closed" then
            self:removePlayer(client)
            print("Client disconnected")
        end
    end

    local currentTime = Socket.gettime()
    if (currentTime - self.lastUpdateTime) >= self.updateInterval then
        self:sendUpdatesToClients()
        self.lastUpdateTime = currentTime
    end

    -- Check for inactive players
    self:checkForInactivePlayers()
end

return Server<|MERGE_RESOLUTION|>--- conflicted
+++ resolved
@@ -40,17 +40,10 @@
 
 function Server:shutdown(message)
     for _, client in ipairs(self.clients) do
-<<<<<<< HEAD
-        client:send(NBT.newCompound({
-            command = "disconnect",
-            message = message
-        }):encode())
-=======
         self:sendClientMessage(client, {
             command = "disconnect",
             message = message
         })
->>>>>>> a0716b10
         client:close()
         self:removePlayer(client)
     end
@@ -133,11 +126,7 @@
                 command = "update",
                 players = NBT.newList(NBT.TAG_COMPOUND, filteredUpdates)
             }
-<<<<<<< HEAD
-            player.client:send(updateMessage:encode())
-=======
             self:sendClientMessage(player.client, updateMessage)
->>>>>>> a0716b10
         end
     end
 end
@@ -161,17 +150,10 @@
             lastUpdate = Socket.gettime()
         }
         print("Player " .. message.username .. "(uuid=" .. id .. ") registered with actor: " .. self.players[id].actor)
-<<<<<<< HEAD
-        client:send(NBT.newCompound{
-            command = "register",
-            uuid = id
-        }:encode())
-=======
         self:sendClientMessage(client, {
             command = "register",
             uuid = id
         })
->>>>>>> a0716b10
 
     elseif command == "world" then 
         if subCommand == "update" then
@@ -212,11 +194,7 @@
                         command = "RemoveOtherPlayersFromMap",
                         players = playersToRemove
                     }
-<<<<<<< HEAD
-                    player.client:send(NBT.newCompound(removeMessage):encode())
-=======
                     self:sendClientMessage(player.client, removeMessage)
->>>>>>> a0716b10
                 end
             end
         elseif subCommand == "chat" then
@@ -225,19 +203,11 @@
             for _, reciever in pairs(self.players) do
                 
                 if reciever.map == sender.map then
-<<<<<<< HEAD
-                    reciever.client:send(NBT.newCompound{
-=======
                     self:sendClientMessage(reciever.client, {
->>>>>>> a0716b10
                         command = "chat",
                         uuid = self:getPlayerFromClient(client).uuid,
                         message = message.message
-<<<<<<< HEAD
-                    }:encode())
-=======
                     })
->>>>>>> a0716b10
                 end
             end
         end
